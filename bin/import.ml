open Stdune
open Dune
module Term = Cmdliner.Term
module Manpage = Cmdliner.Manpage
module Super_context = Dune.Super_context
module Context = Dune.Context
module Config = Dune.Config
module Lib_name = Dune.Lib_name
module Lib_deps_info = Dune.Lib_deps_info
module Build_system = Dune.Build_system
module Findlib = Dune.Findlib
module Package = Dune.Package
module Dune_package = Dune.Dune_package
module Hooks = Dune.Hooks
module Build = Dune.Build
module Action = Dune.Action
module Dep = Dune.Dep
module Action_to_sh = Dune.Action_to_sh
module Dpath = Dune.Dpath
module Install = Dune.Install
module Watermarks = Dune.Watermarks
module Promotion = Dune.Promotion
module Colors = Dune.Colors
module Report_error = Dune.Report_error
module Dune_project = Dune.Dune_project
module Workspace = Dune.Workspace
module Cached_digest = Dune.Cached_digest
module Profile = Dune.Profile
include Common.Let_syntax

(* FIXME: leverage fibers to actually connect in the background *)
let make_memory () =
  match Sys.getenv_opt "DUNE_CACHE" with
  | Some _ ->
    Fiber.return (Some (Result.ok_exn (Dune_manager.Client.make ())))
  | _ ->
    Fiber.return None

module Main = struct
  include Dune.Main

  let scan_workspace (common : Common.t) =
    let workspace_file =
      Common.workspace_file common |> Option.map ~f:Arg.Path.path
    in
    let x = Common.x common in
    let profile = Common.profile common in
    let capture_outputs = Common.capture_outputs common in
    let ancestor_vcs = (Common.root common).ancestor_vcs in
    scan_workspace ?workspace_file ?x ?profile ~capture_outputs ~ancestor_vcs
      ()

  let setup ?external_lib_deps_mode common =
    let open Fiber.O in
    let only_packages = Common.only_packages common in
    make_memory ()
    >>= fun memory ->
    scan_workspace common
    >>= init_build_system
<<<<<<< HEAD
      ~sandboxing_preference:(Common.config common).sandboxing_preference
        ?memory ?external_lib_deps_mode ?only_packages
=======
          ~sandboxing_preference:(Common.config common).sandboxing_preference
          ?external_lib_deps_mode ?only_packages
>>>>>>> 076199a1
end

module Scheduler = struct
  include Dune.Scheduler
  open Fiber.O

  let go ~(common : Common.t) f =
    let config = Common.config common in
    let f () = Main.set_concurrency config >>= f in
    Scheduler.go ~config f

  let poll ~(common : Common.t) ~once ~finally () =
    let config = Common.config common in
    let once () =
      let* () = Main.set_concurrency config in
      once ()
    in
    Scheduler.poll ~config ~once ~finally ()
end

let restore_cwd_and_execve (common : Common.t) prog argv env =
  let prog =
    if Filename.is_relative prog then
      let root = Common.root common in
      Filename.concat root.dir prog
    else
      prog
  in
  Proc.restore_cwd_and_execve prog argv ~env

let do_build (setup : Main.build_system) targets =
  Build_system.do_build ~request:(Target.request setup targets)<|MERGE_RESOLUTION|>--- conflicted
+++ resolved
@@ -31,10 +31,8 @@
 (* FIXME: leverage fibers to actually connect in the background *)
 let make_memory () =
   match Sys.getenv_opt "DUNE_CACHE" with
-  | Some _ ->
-    Fiber.return (Some (Result.ok_exn (Dune_manager.Client.make ())))
-  | _ ->
-    Fiber.return None
+  | Some _ -> Fiber.return (Some (Result.ok_exn (Dune_manager.Client.make ())))
+  | _ -> Fiber.return None
 
 module Main = struct
   include Dune.Main
@@ -57,13 +55,8 @@
     >>= fun memory ->
     scan_workspace common
     >>= init_build_system
-<<<<<<< HEAD
-      ~sandboxing_preference:(Common.config common).sandboxing_preference
-        ?memory ?external_lib_deps_mode ?only_packages
-=======
           ~sandboxing_preference:(Common.config common).sandboxing_preference
-          ?external_lib_deps_mode ?only_packages
->>>>>>> 076199a1
+          ?memory ?external_lib_deps_mode ?only_packages
 end
 
 module Scheduler = struct
